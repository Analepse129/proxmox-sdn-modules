# proxmox_sdn_* modules
Ansible modules for Proxmox VE SDN features.

Inspired by the work Sergei Antipov (UnderGreen) made for the proxmox_pool module.

## Installing
Download the files in your ansible modules folder.
```
e.g : ~/.ansible/plugins/modules
```

You can find all the releases here :

| Release | Link | News |
|:---:|:---:|---|
|1.0|[github]()|Adding Proxmox SDN zones, vnets and subnets support for Ansible.|

> When the developpement will be fininished and ready, I'll try to get this into the community.general repo.

# How to use the proxmox SDN modules ?
## Intoduction
These modules will help you ansibleizing your SDN configuration inside your Proxmox cluster. For now, it supports the creating, deleting and updating zones, vnets and subnets. The [Proxmox SDN API options](https://pve.proxmox.com/pve-docs/api-viewer/#/cluster/sdn) are all implemented for those functions.

For now, controllers, dns and ipams are still waiting for their implementation and should arrive soon.

## Creating zones
A zone represents a specific layer of network isolation and is typically used to segment the network based on security, function, or organizational needs. Each zone can contain multiple vnets (virtual networks) and is responsible for defining the physical boundaries and the network configuration settings that apply to the networks within it. This isolation helps in enhancing security by restricting network traffic to only the entities within the same zone unless explicitly allowed to communicate outside.

The following attributes are availiable for each zone type while creating zones :

|Option|Mandatory|Type|Definition|Possibilities|
|:---:|:---:|:---:|---|---|
|zone| ✅ |string|*The zone name.*|   |
|type| ✅ |string|*The zone type.*|simple / vlan / qinq / vxlan / evpn |
|mtu| ❌ |integer|*MTU*|   |
|nodes| ❌ |string|*List of nodes of the cluster the zone will be propagated onto. Separate nodes by commas. None is the whole cluster.*||
|ipam| ❌ |string|*Which IPAM to use.*|Whatever IPAM name already configured in Proxmox cluster.|
|state| ✅ |string|*Whether the zone is to be created/left in place or destroyed.*|present / absent|

Each zone type has different availiable options, depending on their needs and specificities. The same table presenting the availiable options for each zone will be present in the zone type examples.

>
>⚠️ Please note: It is mandatory to use the following parameters in every zone you create. These parameters are not mentioned in the examples below to avoid cluttering them:
>   ```
>   api_user: '{{ api_user }}'
>   api_password: '{{ api_password }}'
>   api_host: '{{ api_host }}'
>   ```


### Simple zone
A "simple zone" is a straightforward network configuration that primarily focuses on bridging various network interfaces without complex overlay technologies like VXLAN or VLAN. Simple zones facilitate the connection of virtual machines and containers directly to a physical network, using a standard Linux bridge or an Open vSwitch bridge. This setup is ideal for smaller or less complex environments where basic network segmentation and straightforward connectivity are needed without the additional overhead of more advanced network technologies.

Here is how you can declare it using the ansible plugin :
```
tasks:
    name: create simple zone
    proxmox_sdn_zones:
        zone: mysimplezone
        type: simple
        state: present
```

### VLAN zone
A "VLAN zone" refers to a network configuration that utilizes Virtual LAN (VLAN) technology to segregate and manage traffic within a network. VLAN zones help in creating isolated network segments within a single physical infrastructure, enabling distinct broadcast domains that are managed using VLAN tags. This type of zone is particularly useful for environments requiring enhanced security and network segment management without the need for multiple physical networks, making it ideal for efficiently handling traffic separation and access control in a virtualized environment.

The availiable options for the VLAN zone type are :

|Option|Mandatory|Type|Definition|Possibilities|
|:---:|:---:|:---:|---|---|
|bridge|✅|string|*The bridge the zone will communicate with other zones/networks.*|A bridge existing in proxmox (usually ***vmbrX*** with X an integer) |

Here is how you can declare a VLAN zone using the ansible plugin :
```
tasks:
    name: create VLAN zone
    proxmox_sdn_zones:
        zone: vlanzone
        type: vlan
        bridge: vmbr1
        state: present
```
### QinQ zone
A "QinQ zone" refers to an advanced network configuration that leverages the QinQ technology, also known as 802.1ad or VLAN stacking. This type of zone is used to encapsulate multiple VLAN tags within a single VLAN header, effectively allowing for the nesting of VLANs. QinQ zones are particularly useful for service providers who need to extend VLANs across their networks while maintaining isolation between the services offered to different customers, thereby expanding VLAN capacity and simplifying network management.

The availiable options for the QinQ zone type are :

|Option|Mandatory|Type|Definition|Possibilities|
|:---:|:---:|:---:|---|---|
|bridge|✅|string|*The bridge the zone will communicate with other zones/networks.*|A bridge existing in proxmox (usually ***vmbrX*** with X an integer) |
|tag|✅|integer|*The service vlan tag.*| 1 - 4095|
|vlan-protocol|❌|string|*The protocol used to transport VLANS.*|802.1q / 802.1ad (defaults on 802.1q)|

Here is how you can declare a QinQ zone using the ansible plugin :
```
tasks :
    name : create QinQ zone
    proxmox_sdn_zones:
        zone: myqinqzone
        type: qinq
        bridge: vmbr1
        tag: 1
        vlan-protocol: 802.1q
        state: present
```

### VXLAN zone
A "VXLAN zone" refers to a network configuration that uses Virtual Extensible LAN (VXLAN) technology to create a layer 2 network on top of an underlying layer 3 network. This enables the encapsulation of Ethernet frames within UDP packets, allowing for the creation of a virtualized overlay network across multiple physical hosts. VXLAN zones are ideal for environments where scalability and segment isolation are required across different data centers or locations, providing a method to extend layer 2 connectivity over a broader and more diverse network infrastructure.

The availiable options for the VXLAN zone type are :

|Option|Mandatory|Type|Definition|Possibilities|
|:---:|:---:|:---:|---|---|
|peers|✅|string|*The list of peers' IP addresses seperated by commas.*||


Here is how you can declare a VXLN zone using the ansible plugin :
```
tasks :
    name : create vxlan zone
    proxmox_sdn_zones:
        zone: myvxlanzone
        type: vxlan
        peers: "10.0.1.1,10.0.1.2"
        state: present
```

### EVPN zones
An "EVPN zone" refers to a network configuration that implements Ethernet VPN (EVPN) technology, which utilizes BGP (Border Gateway Protocol) to provide MAC address learning and distribution across a VXLAN network. EVPN zones enhance network scalability and flexibility by enabling layer 2 connectivity across different sites with better control and segmentation capabilities. This is particularly useful for complex deployments requiring robust multi-tenancy support and seamless mobility of workloads across distributed environments.

The options availiable for the EVPN zone type are :

|Option|Mandatory|Type|Definition|Possibilities|
|:---:|:---:|:---:|---|---|
|controller|✅|string|*Name of the EVPN controller for this zone.*|Whatever controller is configured in Proxmox|
|vrf-vxlan|✅|integer|*L3 vni.*||
|mac|❌|string|*Anycast logical router mac address.*|Defaults on "auto"|
|exitnodes|❌|string|*List of cluster nodes names.*||
|exitnodes-primary|❌|string|*First exitnode name for higher priority.*||
|exitnodes-local-routing|❌|boolean|*Allow exitnodes to connect to evpn guests*| true / false |
|advertise-subnets|❌|boolean|*Advertise evpn subnets if you have silent hosts*| true / false |
|disable-arp-nd-suppression|❌|boolean|*Disable ipv4 arp && ipv6 neighbour discovery suppression*| true / false |
|rt-import|❌|string|*Route-Target import*||

Here is how you can declare an EVPN zone using the ansible plugin :
```
tasks :
    name : create evpn zone
    proxmox_sdn_zones:
        zone: myevpnzone
        type: evpn
        controller: mycontroller
        vrf-vxlan: 1001
        mac: <vnet mac address>
        exitnodes: "10.0.1.1, 10.0.1.2"
        exitnodes-primary: "10.0.1.1"
        exitnodes-local-routing: true
        advertise-subnets: true
        disable-arp-nd-suppression: false
        rt-import: <import your route targets here>
        state: present
```

### Deleting a zone
Sometimes, for several reasons, you might have to delete a zone. The procedure is very simple, and is the same for every type of zone. 

Here is how you can delete a zone using the ansible plugin :
```
tasks :
    name : delete a zone
    proxmox_sdn_zones:
        zone: myevpnzone
        state: absent
```

> ⚠️ Please note : a zone is only deletable if it's empty. It means that you have to remove every vnets from it before trying to remove it. 
>
>If you try to delete a zone before it's empty, the ansible task will fail and indicate you to remove the vnets.

## VNETS
A vnet, or virtual network, in Proxmox SDN is used to create a virtualized layer of networking within a zone. Vnets allow for the creation of isolated networks for VMs (Virtual Machines) and containers, enabling users to deploy these entities in a manner that mimics separate physical networks. This is particularly useful for creating development, testing, and production environments that are isolated from one another, thus preventing unintended interactions and enhancing the control over network traffic flow.

### Creating VNETS
While creating a VNET is slightly easier than creating a zone due to the smaller number of options, here are all the availiable ones :

|Option|Mandatory|Type|Definition|Possibilities|
|:---:|:---:|:---:|---|---|
|vnet|✅|string|*Name of the VNET to create.*||
|type|❌|string|*Tpe of the vnet.*| Defaults on "vnet"|
|zone|✅|string|*Name of the zone the VNET will belong to.*||
|alias|❌|string|*The alias of the VNET name.*||
|tag|❌|integer|*The VLAN tag or VXLAN id.*||
|vlanaware|❌|boolean|*Allow vm VLANs to pass through this vnet.*| true / false |

Here is how you can declare a VNET using the ansible plugin :
```
tasks :
    name : create a vnet
    proxmox_sdn_vnets:
        vnet: myvnet
        zone: mysimplezone
        vlanaware: false
        state: present
```

### Deleting a VNET
Sometimes you need to delete a vnet for several reasons. As an exemple, to be able to delete a zone.

The procedure is as easy as for deleting a zone :
```
tasks :
    name : delete a vnet
    proxmox_sdn_vnets:
        vnet: myvnet
        state: absent
```
> ⚠️ Please note : a vnet is only deletable if it's empty. It means that you have to remove every subnets from it before trying to remove it. 
>
>If you try to delete a vnet before it's empty, the ansible task will fail and indicate you to remove the subnets.
## Subnets
A subnet in Proxmox SDN is a subdivision of a vnet. It represents a specific IP address range that can be assigned to the interfaces of VMs and containers within a vnet. Subnets are crucial for efficient IP address management and network organization. They allow network administrators to design a network hierarchy that simplifies routing, enhances security by limiting broadcast traffic, and enables fine-grained control over how resources on the network communicate with each other.

### Creating subnet
Creating a sbnet inside a vnet is as easy as creating the vnet. 

Here are the availiable options :

|Option|Mandatory|Type|Definition|Possibilities|
|:---:|:---:|:---:|---|---|
|subnet|✅|string|*The subnet identifier, cidr notation. e.g: 10.0.0.0/8.*||
|snat|❌|boolean|**| true / false |
|dhcp-dns-server|❌|string|*DNS/DHCP server IP address.*||
|dhcp-range|❌|list|*Ranges for DHCP server.*|`start-address=<ip>,end-address=<ip>`|
|gateway|❌|string|*Gateway IP address.*||
|vnet|✅|string|*Parent vnet identifier.*||
|dnszoneprefix|❌|string|*Prefix for DNS zone.*||

<<<<<<< HEAD
Here is how you can declare a subnet using the ansible plugin :
```
tasks :
    name : delete a vnet
    proxmox_sdn_subnets:
        subnet: "10.0.0.0/24"
        vnet: myvnet
        gateway: "10.0.0.1"
        dhcp-dns-server: "10.200.0.1"
        dhcp-range:
          - start-address=10.0.0.10,end-address=10.0.0.20
          - start-address=10.0.0.30,end-address=10.0.0.40
        snat: true
        state: present
```
=======
## Limitations
This is a beta version. ~~It only supports "simple" zones and vnets creation.~~ All the API options should implemented yet. 
More documentation and examples are to come in the future. 
>>>>>>> b986b9f9

### Deleting a subnet
The subnet deletion procedure is very similar to the ones to remove zones and vnets. Here is an example :
```
tasks :
    name : delete a subnet
    proxmox_sdn_subnets:
        subnet: "10.0.0.0/8"
        state: absent
```<|MERGE_RESOLUTION|>--- conflicted
+++ resolved
@@ -21,248 +21,4 @@
 ## Intoduction
 These modules will help you ansibleizing your SDN configuration inside your Proxmox cluster. For now, it supports the creating, deleting and updating zones, vnets and subnets. The [Proxmox SDN API options](https://pve.proxmox.com/pve-docs/api-viewer/#/cluster/sdn) are all implemented for those functions.
 
-For now, controllers, dns and ipams are still waiting for their implementation and should arrive soon.
-
-## Creating zones
-A zone represents a specific layer of network isolation and is typically used to segment the network based on security, function, or organizational needs. Each zone can contain multiple vnets (virtual networks) and is responsible for defining the physical boundaries and the network configuration settings that apply to the networks within it. This isolation helps in enhancing security by restricting network traffic to only the entities within the same zone unless explicitly allowed to communicate outside.
-
-The following attributes are availiable for each zone type while creating zones :
-
-|Option|Mandatory|Type|Definition|Possibilities|
-|:---:|:---:|:---:|---|---|
-|zone| ✅ |string|*The zone name.*|   |
-|type| ✅ |string|*The zone type.*|simple / vlan / qinq / vxlan / evpn |
-|mtu| ❌ |integer|*MTU*|   |
-|nodes| ❌ |string|*List of nodes of the cluster the zone will be propagated onto. Separate nodes by commas. None is the whole cluster.*||
-|ipam| ❌ |string|*Which IPAM to use.*|Whatever IPAM name already configured in Proxmox cluster.|
-|state| ✅ |string|*Whether the zone is to be created/left in place or destroyed.*|present / absent|
-
-Each zone type has different availiable options, depending on their needs and specificities. The same table presenting the availiable options for each zone will be present in the zone type examples.
-
->
->⚠️ Please note: It is mandatory to use the following parameters in every zone you create. These parameters are not mentioned in the examples below to avoid cluttering them:
->   ```
->   api_user: '{{ api_user }}'
->   api_password: '{{ api_password }}'
->   api_host: '{{ api_host }}'
->   ```
-
-
-### Simple zone
-A "simple zone" is a straightforward network configuration that primarily focuses on bridging various network interfaces without complex overlay technologies like VXLAN or VLAN. Simple zones facilitate the connection of virtual machines and containers directly to a physical network, using a standard Linux bridge or an Open vSwitch bridge. This setup is ideal for smaller or less complex environments where basic network segmentation and straightforward connectivity are needed without the additional overhead of more advanced network technologies.
-
-Here is how you can declare it using the ansible plugin :
-```
-tasks:
-    name: create simple zone
-    proxmox_sdn_zones:
-        zone: mysimplezone
-        type: simple
-        state: present
-```
-
-### VLAN zone
-A "VLAN zone" refers to a network configuration that utilizes Virtual LAN (VLAN) technology to segregate and manage traffic within a network. VLAN zones help in creating isolated network segments within a single physical infrastructure, enabling distinct broadcast domains that are managed using VLAN tags. This type of zone is particularly useful for environments requiring enhanced security and network segment management without the need for multiple physical networks, making it ideal for efficiently handling traffic separation and access control in a virtualized environment.
-
-The availiable options for the VLAN zone type are :
-
-|Option|Mandatory|Type|Definition|Possibilities|
-|:---:|:---:|:---:|---|---|
-|bridge|✅|string|*The bridge the zone will communicate with other zones/networks.*|A bridge existing in proxmox (usually ***vmbrX*** with X an integer) |
-
-Here is how you can declare a VLAN zone using the ansible plugin :
-```
-tasks:
-    name: create VLAN zone
-    proxmox_sdn_zones:
-        zone: vlanzone
-        type: vlan
-        bridge: vmbr1
-        state: present
-```
-### QinQ zone
-A "QinQ zone" refers to an advanced network configuration that leverages the QinQ technology, also known as 802.1ad or VLAN stacking. This type of zone is used to encapsulate multiple VLAN tags within a single VLAN header, effectively allowing for the nesting of VLANs. QinQ zones are particularly useful for service providers who need to extend VLANs across their networks while maintaining isolation between the services offered to different customers, thereby expanding VLAN capacity and simplifying network management.
-
-The availiable options for the QinQ zone type are :
-
-|Option|Mandatory|Type|Definition|Possibilities|
-|:---:|:---:|:---:|---|---|
-|bridge|✅|string|*The bridge the zone will communicate with other zones/networks.*|A bridge existing in proxmox (usually ***vmbrX*** with X an integer) |
-|tag|✅|integer|*The service vlan tag.*| 1 - 4095|
-|vlan-protocol|❌|string|*The protocol used to transport VLANS.*|802.1q / 802.1ad (defaults on 802.1q)|
-
-Here is how you can declare a QinQ zone using the ansible plugin :
-```
-tasks :
-    name : create QinQ zone
-    proxmox_sdn_zones:
-        zone: myqinqzone
-        type: qinq
-        bridge: vmbr1
-        tag: 1
-        vlan-protocol: 802.1q
-        state: present
-```
-
-### VXLAN zone
-A "VXLAN zone" refers to a network configuration that uses Virtual Extensible LAN (VXLAN) technology to create a layer 2 network on top of an underlying layer 3 network. This enables the encapsulation of Ethernet frames within UDP packets, allowing for the creation of a virtualized overlay network across multiple physical hosts. VXLAN zones are ideal for environments where scalability and segment isolation are required across different data centers or locations, providing a method to extend layer 2 connectivity over a broader and more diverse network infrastructure.
-
-The availiable options for the VXLAN zone type are :
-
-|Option|Mandatory|Type|Definition|Possibilities|
-|:---:|:---:|:---:|---|---|
-|peers|✅|string|*The list of peers' IP addresses seperated by commas.*||
-
-
-Here is how you can declare a VXLN zone using the ansible plugin :
-```
-tasks :
-    name : create vxlan zone
-    proxmox_sdn_zones:
-        zone: myvxlanzone
-        type: vxlan
-        peers: "10.0.1.1,10.0.1.2"
-        state: present
-```
-
-### EVPN zones
-An "EVPN zone" refers to a network configuration that implements Ethernet VPN (EVPN) technology, which utilizes BGP (Border Gateway Protocol) to provide MAC address learning and distribution across a VXLAN network. EVPN zones enhance network scalability and flexibility by enabling layer 2 connectivity across different sites with better control and segmentation capabilities. This is particularly useful for complex deployments requiring robust multi-tenancy support and seamless mobility of workloads across distributed environments.
-
-The options availiable for the EVPN zone type are :
-
-|Option|Mandatory|Type|Definition|Possibilities|
-|:---:|:---:|:---:|---|---|
-|controller|✅|string|*Name of the EVPN controller for this zone.*|Whatever controller is configured in Proxmox|
-|vrf-vxlan|✅|integer|*L3 vni.*||
-|mac|❌|string|*Anycast logical router mac address.*|Defaults on "auto"|
-|exitnodes|❌|string|*List of cluster nodes names.*||
-|exitnodes-primary|❌|string|*First exitnode name for higher priority.*||
-|exitnodes-local-routing|❌|boolean|*Allow exitnodes to connect to evpn guests*| true / false |
-|advertise-subnets|❌|boolean|*Advertise evpn subnets if you have silent hosts*| true / false |
-|disable-arp-nd-suppression|❌|boolean|*Disable ipv4 arp && ipv6 neighbour discovery suppression*| true / false |
-|rt-import|❌|string|*Route-Target import*||
-
-Here is how you can declare an EVPN zone using the ansible plugin :
-```
-tasks :
-    name : create evpn zone
-    proxmox_sdn_zones:
-        zone: myevpnzone
-        type: evpn
-        controller: mycontroller
-        vrf-vxlan: 1001
-        mac: <vnet mac address>
-        exitnodes: "10.0.1.1, 10.0.1.2"
-        exitnodes-primary: "10.0.1.1"
-        exitnodes-local-routing: true
-        advertise-subnets: true
-        disable-arp-nd-suppression: false
-        rt-import: <import your route targets here>
-        state: present
-```
-
-### Deleting a zone
-Sometimes, for several reasons, you might have to delete a zone. The procedure is very simple, and is the same for every type of zone. 
-
-Here is how you can delete a zone using the ansible plugin :
-```
-tasks :
-    name : delete a zone
-    proxmox_sdn_zones:
-        zone: myevpnzone
-        state: absent
-```
-
-> ⚠️ Please note : a zone is only deletable if it's empty. It means that you have to remove every vnets from it before trying to remove it. 
->
->If you try to delete a zone before it's empty, the ansible task will fail and indicate you to remove the vnets.
-
-## VNETS
-A vnet, or virtual network, in Proxmox SDN is used to create a virtualized layer of networking within a zone. Vnets allow for the creation of isolated networks for VMs (Virtual Machines) and containers, enabling users to deploy these entities in a manner that mimics separate physical networks. This is particularly useful for creating development, testing, and production environments that are isolated from one another, thus preventing unintended interactions and enhancing the control over network traffic flow.
-
-### Creating VNETS
-While creating a VNET is slightly easier than creating a zone due to the smaller number of options, here are all the availiable ones :
-
-|Option|Mandatory|Type|Definition|Possibilities|
-|:---:|:---:|:---:|---|---|
-|vnet|✅|string|*Name of the VNET to create.*||
-|type|❌|string|*Tpe of the vnet.*| Defaults on "vnet"|
-|zone|✅|string|*Name of the zone the VNET will belong to.*||
-|alias|❌|string|*The alias of the VNET name.*||
-|tag|❌|integer|*The VLAN tag or VXLAN id.*||
-|vlanaware|❌|boolean|*Allow vm VLANs to pass through this vnet.*| true / false |
-
-Here is how you can declare a VNET using the ansible plugin :
-```
-tasks :
-    name : create a vnet
-    proxmox_sdn_vnets:
-        vnet: myvnet
-        zone: mysimplezone
-        vlanaware: false
-        state: present
-```
-
-### Deleting a VNET
-Sometimes you need to delete a vnet for several reasons. As an exemple, to be able to delete a zone.
-
-The procedure is as easy as for deleting a zone :
-```
-tasks :
-    name : delete a vnet
-    proxmox_sdn_vnets:
-        vnet: myvnet
-        state: absent
-```
-> ⚠️ Please note : a vnet is only deletable if it's empty. It means that you have to remove every subnets from it before trying to remove it. 
->
->If you try to delete a vnet before it's empty, the ansible task will fail and indicate you to remove the subnets.
-## Subnets
-A subnet in Proxmox SDN is a subdivision of a vnet. It represents a specific IP address range that can be assigned to the interfaces of VMs and containers within a vnet. Subnets are crucial for efficient IP address management and network organization. They allow network administrators to design a network hierarchy that simplifies routing, enhances security by limiting broadcast traffic, and enables fine-grained control over how resources on the network communicate with each other.
-
-### Creating subnet
-Creating a sbnet inside a vnet is as easy as creating the vnet. 
-
-Here are the availiable options :
-
-|Option|Mandatory|Type|Definition|Possibilities|
-|:---:|:---:|:---:|---|---|
-|subnet|✅|string|*The subnet identifier, cidr notation. e.g: 10.0.0.0/8.*||
-|snat|❌|boolean|**| true / false |
-|dhcp-dns-server|❌|string|*DNS/DHCP server IP address.*||
-|dhcp-range|❌|list|*Ranges for DHCP server.*|`start-address=<ip>,end-address=<ip>`|
-|gateway|❌|string|*Gateway IP address.*||
-|vnet|✅|string|*Parent vnet identifier.*||
-|dnszoneprefix|❌|string|*Prefix for DNS zone.*||
-
-<<<<<<< HEAD
-Here is how you can declare a subnet using the ansible plugin :
-```
-tasks :
-    name : delete a vnet
-    proxmox_sdn_subnets:
-        subnet: "10.0.0.0/24"
-        vnet: myvnet
-        gateway: "10.0.0.1"
-        dhcp-dns-server: "10.200.0.1"
-        dhcp-range:
-          - start-address=10.0.0.10,end-address=10.0.0.20
-          - start-address=10.0.0.30,end-address=10.0.0.40
-        snat: true
-        state: present
-```
-=======
-## Limitations
-This is a beta version. ~~It only supports "simple" zones and vnets creation.~~ All the API options should implemented yet. 
-More documentation and examples are to come in the future. 
->>>>>>> b986b9f9
-
-### Deleting a subnet
-The subnet deletion procedure is very similar to the ones to remove zones and vnets. Here is an example :
-```
-tasks :
-    name : delete a subnet
-    proxmox_sdn_subnets:
-        subnet: "10.0.0.0/8"
-        state: absent
-```+For now, controllers, dns and ipams are still waiting for their implementation and should arrive soon.